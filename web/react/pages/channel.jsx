--- conflicted
+++ resolved
@@ -47,16 +47,8 @@
         id: props.ChannelId
     });
 
-<<<<<<< HEAD
-=======
-    AppDispatcher.handleViewAction({
-        type: ActionTypes.CLICK_TEAM,
-        id: props.TeamId
-    });
-
     AsyncClient.getAllPreferences();
 
->>>>>>> 9c045f0d
     // ChannelLoader must be rendered first
     ReactDOM.render(
         <ChannelLoader/>,
